// Copyright 2016 PingCAP, Inc.
//
// Licensed under the Apache License, Version 2.0 (the "License");
// you may not use this file except in compliance with the License.
// You may obtain a copy of the License at
//
//     http://www.apache.org/licenses/LICENSE-2.0
//
// Unless required by applicable law or agreed to in writing, software
// distributed under the License is distributed on an "AS IS" BASIS,
// See the License for the specific language governing permissions and
// limitations under the License.

// Package tikv provides tcp connection to kvserver.
package tikv

import (
	"context"
	"io"
	"strconv"
	"sync"
	"sync/atomic"
	"time"

	"github.com/grpc-ecosystem/go-grpc-middleware"
	"github.com/grpc-ecosystem/go-grpc-middleware/tracing/opentracing"
	"github.com/grpc-ecosystem/go-grpc-prometheus"
	"github.com/pingcap/errors"
	"github.com/pingcap/kvproto/pkg/coprocessor"
	"github.com/pingcap/kvproto/pkg/tikvpb"
	"github.com/pingcap/parser/terror"
	"github.com/pingcap/tidb/config"
	"github.com/pingcap/tidb/metrics"
	"github.com/pingcap/tidb/store/tikv/tikvrpc"
	log "github.com/sirupsen/logrus"
	"google.golang.org/grpc"
	gcodes "google.golang.org/grpc/codes"
	"google.golang.org/grpc/credentials"
	"google.golang.org/grpc/keepalive"
	gstatus "google.golang.org/grpc/status"
)

// MaxConnectionCount is the max gRPC connections that will be established with
// each tikv-server.
var MaxConnectionCount uint = 16

// GrpcKeepAliveTime is the duration of time after which if the client doesn't see
// any activity it pings the server to see if the transport is still alive.
var GrpcKeepAliveTime = time.Duration(10) * time.Second

// GrpcKeepAliveTimeout is the duration of time for which the client waits after having
// pinged for keepalive check and if no activity is seen even after that the connection
// is closed.
var GrpcKeepAliveTimeout = time.Duration(3) * time.Second

// MaxSendMsgSize set max gRPC request message size sent to server. If any request message size is larger than
// current value, an error will be reported from gRPC.
var MaxSendMsgSize = 1<<31 - 1

// MaxCallMsgSize set max gRPC receive message size received from server. If any message size is larger than
// current value, an error will be reported from gRPC.
var MaxCallMsgSize = 1<<31 - 1

// Timeout durations.
const (
	dialTimeout               = 5 * time.Second
	readTimeoutShort          = 20 * time.Second  // For requests that read/write several key-values.
	ReadTimeoutMedium         = 60 * time.Second  // For requests that may need scan region.
	ReadTimeoutLong           = 150 * time.Second // For requests that may need scan region multiple times.
	GCTimeout                 = 5 * time.Minute
	UnsafeDestroyRangeTimeout = 5 * time.Minute

	grpcInitialWindowSize     = 1 << 30
	grpcInitialConnWindowSize = 1 << 30
)

// Client is a client that sends RPC.
// It should not be used after calling Close().
type Client interface {
	// Close should release all data.
	Close() error
	// SendRequest sends Request.
	SendRequest(ctx context.Context, addr string, req *tikvrpc.Request, timeout time.Duration) (*tikvrpc.Response, error)
}

type connArray struct {
	index uint32
	v     []*grpc.ClientConn
	// Bind with a background goroutine to process coprocessor streaming timeout.
	streamTimeout chan *tikvrpc.Lease

	// For batch commands.
	batchCommandsCh        chan *batchCommandsEntry
	batchCommandsClients   []*batchCommandsClient
	tikvTransportLayerLoad uint64

	// For gc.
	gcTokenBucket chan int
}

type batchCommandsClient struct {
	conn                   *grpc.ClientConn
	client                 tikvpb.Tikv_BatchCommandsClient
	clientLock             sync.Mutex // Protect client when re-create the streaming.
	batched                sync.Map
	idAlloc                uint64
	tikvTransportLayerLoad *uint64
	closed                 chan int
}

func (c *batchCommandsClient) stop() {
	c.closed <- 0
}

func (c *batchCommandsClient) stopped() bool {
	select {
	case <-c.closed:
		return true
	default:
	}
	return false
}

func (c *batchCommandsClient) failPendingRequests(err error) {
	c.batched.Range(func(key, value interface{}) bool {
		id, _ := key.(uint64)
		entry, _ := value.(*batchCommandsEntry)
		entry.err = err
		close(entry.res)
		c.batched.Delete(id)
		return true
	})
}

func (c *batchCommandsClient) batchRecvLoop() {
	for {
		resp, err := c.client.Recv()
		if err != nil {
			if c.stopped() {
				return
			}

			log.Errorf("batchRecvLoop error when receive: %v", err)

			c.clientLock.Lock()
			c.failPendingRequests(err) // fail all pending requests.
			for {                      // try to re-create the streaming in the loop.
				tikvClient := tikvpb.NewTikvClient(c.conn)
				streamClient, err := tikvClient.BatchCommands(context.TODO())
				if err == nil {
					log.Infof("batchRecvLoop re-create streaming success")
					c.client = streamClient
					break
				}
				log.Errorf("batchRecvLoop re-create streaming fail: %v", err)
				time.Sleep(time.Second)
			}
			c.clientLock.Unlock()
			continue
		}

		responses := resp.GetResponses()
		for i, requestID := range resp.GetRequestIds() {
			value, _ := c.batched.Load(requestID)
			entry, _ := value.(*batchCommandsEntry)
			if atomic.LoadInt32(&entry.timeout) == 0 {
				entry.res <- responses[i]
			}
			c.batched.Delete(requestID)
		}

		tikvTransportLayerLoad := resp.GetTransportLayerLoad()
		if tikvTransportLayerLoad > 0.0 {
			atomic.StoreUint64(c.tikvTransportLayerLoad, tikvTransportLayerLoad)
		}
	}
}

func newConnArray(maxSize uint, addr string, security config.Security) (*connArray, error) {
	cfg := config.GetGlobalConfig()
	a := &connArray{
		index:         0,
		v:             make([]*grpc.ClientConn, maxSize),
		streamTimeout: make(chan *tikvrpc.Lease, 1024),

		batchCommandsCh:        make(chan *batchCommandsEntry, cfg.TiKVClient.MaxBatchSize),
		batchCommandsClients:   make([]*batchCommandsClient, 0, maxSize),
		tikvTransportLayerLoad: 0,

		gcTokenBucket: make(chan int, 2),
	}
	if err := a.Init(addr, security); err != nil {
		return nil, err
	}
	return a, nil
}

func (a *connArray) Init(addr string, security config.Security) error {
	opt := grpc.WithInsecure()
	if len(security.ClusterSSLCA) != 0 {
		tlsConfig, err := security.ToTLSConfig()
		if err != nil {
			return errors.Trace(err)
		}
		opt = grpc.WithTransportCredentials(credentials.NewTLS(tlsConfig))
	}

	unaryInterceptor := grpc_prometheus.UnaryClientInterceptor
	streamInterceptor := grpc_prometheus.StreamClientInterceptor
	cfg := config.GetGlobalConfig()
	if cfg.OpenTracing.Enable {
		unaryInterceptor = grpc_middleware.ChainUnaryClient(
			unaryInterceptor,
			grpc_opentracing.UnaryClientInterceptor(),
		)
		streamInterceptor = grpc_middleware.ChainStreamClient(
			streamInterceptor,
			grpc_opentracing.StreamClientInterceptor(),
		)
	}

	allowBatch := cfg.TiKVClient.MaxBatchSize > 0
	for i := range a.v {
		ctx, cancel := context.WithTimeout(context.Background(), dialTimeout)
		conn, err := grpc.DialContext(
			ctx,
			addr,
			opt,
			grpc.WithInitialWindowSize(grpcInitialWindowSize),
			grpc.WithInitialConnWindowSize(grpcInitialConnWindowSize),
			grpc.WithUnaryInterceptor(unaryInterceptor),
			grpc.WithStreamInterceptor(streamInterceptor),
			grpc.WithDefaultCallOptions(grpc.MaxCallRecvMsgSize(MaxCallMsgSize)),
			grpc.WithDefaultCallOptions(grpc.MaxCallSendMsgSize(MaxSendMsgSize)),
			grpc.WithBackoffMaxDelay(time.Second*3),
			grpc.WithKeepaliveParams(keepalive.ClientParameters{
				Time:                GrpcKeepAliveTime,
				Timeout:             GrpcKeepAliveTimeout,
				PermitWithoutStream: true,
			}),
		)
		cancel()
		if err != nil {
			// Cleanup if the initialization fails.
			a.Close()
			return errors.Trace(err)
		}
		a.v[i] = conn

		if allowBatch {
			// Initialize batch streaming clients.
			tikvClient := tikvpb.NewTikvClient(conn)
			streamClient, err := tikvClient.BatchCommands(context.TODO())
			if err != nil {
				a.Close()
				return errors.Trace(err)
			}
			batchClient := &batchCommandsClient{
				conn:                   conn,
				client:                 streamClient,
				batched:                sync.Map{},
				idAlloc:                0,
				tikvTransportLayerLoad: &a.tikvTransportLayerLoad,
				closed:                 make(chan int, 1),
			}
			a.batchCommandsClients = append(a.batchCommandsClients, batchClient)
			go batchClient.batchRecvLoop()
		}
	}
	go tikvrpc.CheckStreamTimeoutLoop(a.streamTimeout)
	if allowBatch {
		go a.batchSendLoop(cfg.TiKVClient)
	}

	return nil
}

func (a *connArray) Get() *grpc.ClientConn {
	next := atomic.AddUint32(&a.index, 1) % uint32(len(a.v))
	return a.v[next]
}

func (a *connArray) Close() {
	// Close all batchRecvLoop.
	for _, c := range a.batchCommandsClients {
		c.stop()
	}
	close(a.batchCommandsCh)

	for i, c := range a.v {
		if c != nil {
			err := c.Close()
			terror.Log(errors.Trace(err))
			a.v[i] = nil
		}
	}
	close(a.streamTimeout)
}

type batchCommandsEntry struct {
	req     *tikvpb.BatchCommandsRequest_Request
	res     chan *tikvpb.BatchCommandsResponse_Response
	timeout int32 // Indicates the request is timeout or not.
	err     error
}

func (a *connArray) batchSendLoop(cfg config.TiKVClient) {
	entries := make([]*batchCommandsEntry, 0, cfg.MaxBatchSize)
	requests := make([]*tikvpb.BatchCommandsRequest_Request, 0, cfg.MaxBatchSize)
	requestIDs := make([]uint64, 0, cfg.MaxBatchSize)

	for {
		metrics.TiKVPendingBatchRequests.Set(float64(len(a.batchCommandsCh)))

		// Choose a connection by round-robbin.
		next := atomic.AddUint32(&a.index, 1) % uint32(len(a.v))
		batchCommandsClient := a.batchCommandsClients[next]

		tikvTransportLayerLoad := atomic.LoadUint64(batchCommandsClient.tikvTransportLayerLoad)
		inHeavyLoad := uint(tikvTransportLayerLoad) >= cfg.TiKVHeavyLoadToBatch // Need to wait.

		batchWaitSize := cfg.BatchWaitSize
<<<<<<< HEAD
		factor := 1.25
		for {
			// Choose best batchWaitSize.
=======
		batchWaitTime := cfg.BatchWaitTime
		maxWaitTime := 2000 * time.Microsecond
		factor := 1.25
		for batchWaitSize < cfg.MaxBatchSize && batchWaitTime < maxWaitTime {
			// Choose best batchWaitSize and batchWaitTime.
>>>>>>> 4232c9e2
			if float64(tikvTransportLayerLoad) < float64(cfg.TiKVHeavyLoadToBatch)*factor {
				break
			}
			batchWaitSize <<= 1
<<<<<<< HEAD
			factor *= 1.25
			if batchWaitSize >= cfg.MaxBatchSize {
				batchWaitSize = cfg.MaxBatchSize
				break
			}
=======
			batchWaitTime <<= 1
			factor *= 1.25
		}
		if batchWaitSize > cfg.MaxBatchSize {
			batchWaitSize = cfg.MaxBatchSize
		}
		if batchWaitTime > maxWaitTime {
			batchWaitTime = maxWaitTime
>>>>>>> 4232c9e2
		}

		entries = entries[:0]
		requests = requests[:0]
		requestIDs = requestIDs[:0]

		// Block on the first element.
		headEntry := <-a.batchCommandsCh
		if headEntry == nil {
			return
		}
		entries = append(entries, headEntry)
		requests = append(requests, headEntry.req)
	Loop:
		for {
			select {
			case entry := <-a.batchCommandsCh:
				if entry == nil {
					return
				}
				entries = append(entries, entry)
				requests = append(requests, entry.req)
				if len(requests) >= int(cfg.MaxBatchSize) {
					break Loop
				}
			default:
				break Loop
			}
		}

		if len(requests) < int(cfg.MaxBatchSize) && inHeavyLoad && cfg.BatchWaitTime > 0 {
			metrics.TiKVBatchWaitTimes.Inc()
			end := time.After(cfg.BatchWaitTime)
		BackoffLoop:
			for {
				select {
				case entry := <-a.batchCommandsCh:
					if entry == nil {
						return
					}
					entries = append(entries, entry)
					requests = append(requests, entry.req)
					if len(requests) >= int(batchWaitSize) {
						break BackoffLoop
					}
				case <-end:
					break BackoffLoop
				}
			}
		}

		length := len(requests)
		maxBatchID := atomic.AddUint64(&batchCommandsClient.idAlloc, uint64(length))
		for i := 0; i < length; i++ {
			requestID := uint64(i) + maxBatchID - uint64(length)
			requestIDs = append(requestIDs, requestID)
			batchCommandsClient.batched.Store(requestID, entries[i])
		}

		request := &tikvpb.BatchCommandsRequest{
			Requests:   requests,
			RequestIds: requestIDs,
		}

		batchCommandsClient.clientLock.Lock()
		err := batchCommandsClient.client.Send(request)
		batchCommandsClient.clientLock.Unlock()
		if err != nil {
			log.Errorf("batch commands send error: %v", err)
			batchCommandsClient.failPendingRequests(err)
			continue
		}
	}
}

// rpcClient is RPC client struct.
// TODO: Add flow control between RPC clients in TiDB ond RPC servers in TiKV.
// Since we use shared client connection to communicate to the same TiKV, it's possible
// that there are too many concurrent requests which overload the service of TiKV.
// TODO: Implement background cleanup. It adds a background goroutine to periodically check
// whether there is any connection is idle and then close and remove these idle connections.
type rpcClient struct {
	sync.RWMutex
	isClosed bool
	conns    map[string]*connArray
	security config.Security
}

func newRPCClient(security config.Security) *rpcClient {
	return &rpcClient{
		conns:    make(map[string]*connArray),
		security: security,
	}
}

func (c *rpcClient) getConnArray(addr string) (*connArray, error) {
	c.RLock()
	if c.isClosed {
		c.RUnlock()
		return nil, errors.Errorf("rpcClient is closed")
	}
	array, ok := c.conns[addr]
	c.RUnlock()
	if !ok {
		var err error
		array, err = c.createConnArray(addr)
		if err != nil {
			return nil, err
		}
	}
	return array, nil
}

func (c *rpcClient) createConnArray(addr string) (*connArray, error) {
	c.Lock()
	defer c.Unlock()
	array, ok := c.conns[addr]
	if !ok {
		var err error
		array, err = newConnArray(MaxConnectionCount, addr, c.security)
		if err != nil {
			return nil, err
		}
		c.conns[addr] = array
	}
	return array, nil
}

func (c *rpcClient) closeConns() {
	c.Lock()
	if !c.isClosed {
		c.isClosed = true
		// close all connections
		for _, array := range c.conns {
			array.Close()
		}
	}
	c.Unlock()
}

// SendRequest sends a Request to server and receives Response.
func (c *rpcClient) SendRequest(ctx context.Context, addr string, req *tikvrpc.Request, timeout time.Duration) (*tikvrpc.Response, error) {
	start := time.Now()
	reqType := req.Type.String()
	storeID := strconv.FormatUint(req.Context.GetPeer().GetStoreId(), 10)
	defer func() {
		metrics.TiKVSendReqHistogram.WithLabelValues(reqType, storeID).Observe(time.Since(start).Seconds())
	}()

	connArray, err := c.getConnArray(addr)
	if err != nil {
		return nil, errors.Trace(err)
	}

	if req.Type == tikvrpc.CmdGC {
		// Deal with GC command without batch.
		log.Infof("[gc worker] trying to get gc token to %s", addr)
		connArray.gcTokenBucket <- 0
		log.Infof("[gc worker] get gc token to %s success", addr)
	} else if config.GetGlobalConfig().TiKVClient.MaxBatchSize > 0 {
		if batchCommandsReq := req.ToBatchCommandsRequest(); batchCommandsReq != nil {
			entry := &batchCommandsEntry{
				req:     batchCommandsReq,
				res:     make(chan *tikvpb.BatchCommandsResponse_Response, 1),
				timeout: 0,
				err:     nil,
			}
			connArray.batchCommandsCh <- entry
			ctx1, cancel := context.WithTimeout(ctx, timeout)
			defer cancel()
			select {
			case res, ok := <-entry.res:
				if !ok {
					return nil, errors.Trace(entry.err)
				}
				return tikvrpc.FromBatchCommandsResponse(res), nil
			case <-ctx1.Done():
				atomic.StoreInt32(&entry.timeout, 1)
				log.Warnf("SendRequest to %s is canceled", addr)
				return nil, errors.Trace(gstatus.Error(gcodes.DeadlineExceeded, "Canceled by caller"))
			}
		}
	}

	client := tikvpb.NewTikvClient(connArray.Get())

	if req.Type != tikvrpc.CmdCopStream {
		ctx1, cancel := context.WithTimeout(ctx, timeout)
		defer cancel()
		result, err := tikvrpc.CallRPC(ctx1, client, req)
		if req.Type == tikvrpc.CmdGC {
			<-connArray.gcTokenBucket
			log.Infof("[gc worker] gc %s finished, release token", addr)
		}
		return result, err
	}

	// Coprocessor streaming request.
	// Use context to support timeout for grpc streaming client.
	ctx1, cancel := context.WithCancel(ctx)
	resp, err := tikvrpc.CallRPC(ctx1, client, req)
	if err != nil {
		cancel() // This line stops the silly lint tool from complaining.
		return nil, errors.Trace(err)
	}

	// Put the lease object to the timeout channel, so it would be checked periodically.
	copStream := resp.CopStream
	copStream.Timeout = timeout
	copStream.Lease.Cancel = cancel
	connArray.streamTimeout <- &copStream.Lease

	// Read the first streaming response to get CopStreamResponse.
	// This can make error handling much easier, because SendReq() retry on
	// region error automatically.
	var first *coprocessor.Response
	first, err = copStream.Recv()
	if err != nil {
		if errors.Cause(err) != io.EOF {
			return nil, errors.Trace(err)
		}
		log.Debug("copstream returns nothing for the request.")
	}
	copStream.Response = first
	return resp, nil
}

func (c *rpcClient) Close() error {
	c.closeConns()
	return nil
}<|MERGE_RESOLUTION|>--- conflicted
+++ resolved
@@ -320,28 +320,15 @@
 		inHeavyLoad := uint(tikvTransportLayerLoad) >= cfg.TiKVHeavyLoadToBatch // Need to wait.
 
 		batchWaitSize := cfg.BatchWaitSize
-<<<<<<< HEAD
-		factor := 1.25
-		for {
-			// Choose best batchWaitSize.
-=======
 		batchWaitTime := cfg.BatchWaitTime
 		maxWaitTime := 2000 * time.Microsecond
 		factor := 1.25
 		for batchWaitSize < cfg.MaxBatchSize && batchWaitTime < maxWaitTime {
 			// Choose best batchWaitSize and batchWaitTime.
->>>>>>> 4232c9e2
 			if float64(tikvTransportLayerLoad) < float64(cfg.TiKVHeavyLoadToBatch)*factor {
 				break
 			}
 			batchWaitSize <<= 1
-<<<<<<< HEAD
-			factor *= 1.25
-			if batchWaitSize >= cfg.MaxBatchSize {
-				batchWaitSize = cfg.MaxBatchSize
-				break
-			}
-=======
 			batchWaitTime <<= 1
 			factor *= 1.25
 		}
@@ -350,7 +337,6 @@
 		}
 		if batchWaitTime > maxWaitTime {
 			batchWaitTime = maxWaitTime
->>>>>>> 4232c9e2
 		}
 
 		entries = entries[:0]

--- conflicted
+++ resolved
@@ -21,13 +21,9 @@
 
 	"github.com/pingcap/errors"
 	"github.com/pingcap/parser"
-<<<<<<< HEAD
 	"github.com/pingcap/parser/terror"
-	log "github.com/sirupsen/logrus"
-=======
 	"github.com/pingcap/tidb/util/logutil"
 	"go.uber.org/zap"
->>>>>>> 32fdf46b
 )
 
 const (
@@ -115,8 +111,7 @@
 	if err == nil {
 		return nil
 	}
-<<<<<<< HEAD
-	log.Errorf("%+v", err)
+	logutil.Logger(context.Background()).Error("syntax error", zap.Error(err))
 
 	// If the error is already a terror with stack, pass it through.
 	if errors.HasStack(err) {
@@ -125,9 +120,7 @@
 			return err
 		}
 	}
-=======
-	logutil.Logger(context.Background()).Error("syntax error", zap.Error(err))
->>>>>>> 32fdf46b
+
 	return parser.ErrParse.GenWithStackByArgs(syntaxErrorPrefix, err.Error())
 }
 
